--- conflicted
+++ resolved
@@ -346,11 +346,7 @@
 func VerifyImage(image string) bool {
 	imageCmd := NewShellCmd(strings.Join([]string{"docker inspect", image}, " "))
 	imageCmd.ShowOutput = false
-<<<<<<< HEAD
-	if imageCmd.Execute() {
-		return true
-	}
-	return false
+	return imageCmd.Execute()
 }
 
 //PlugnTrigger fire the given plugn trigger with the given args
@@ -391,7 +387,4 @@
 // LogWarn is the warning log formatter
 func LogWarn(text string) {
 	fmt.Fprintln(os.Stderr, fmt.Sprintf(" !     %s", text))
-=======
-	return imageCmd.Execute()
->>>>>>> 810ebffc
 }