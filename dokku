--- conflicted
+++ resolved
@@ -67,7 +67,6 @@
     pluginhook pre-deploy $APP
 
     is_image_buildstep_based "$IMAGE" && DOKKU_BUILDSTEP=true
-<<<<<<< HEAD
     DOKKU_SCALE_FILE="$DOKKU_ROOT/$APP/DOKKU_SCALE"
     oldids=$(get_container_ids $APP)
 
@@ -106,7 +105,7 @@
 
         # if we can't post-deploy successfully, kill new container
         kill_new() {
-          docker inspect $id &> /dev/null && docker kill $id > /dev/null
+          docker inspect $id &> /dev/null && docker stop $id > /dev/null && docker kill $id > /dev/null
           trap - INT TERM EXIT
           kill -9 $$
         }
@@ -138,39 +137,6 @@
       find $DOKKU_ROOT/$APP -maxdepth 1 -name "IP.$PROC_TYPE.*" | sort -t . -k 4 -n | tail -n +$CONTAINER_IDX_OFFSET | xargs rm -f
       find $DOKKU_ROOT/$APP -maxdepth 1 -name "PORT.$PROC_TYPE.*" | sort -t . -k 4 -n | tail -n +$CONTAINER_IDX_OFFSET | xargs rm -f
     done < "$DOKKU_SCALE_FILE"
-=======
-    [[ -n "$DOKKU_BUILDSTEP" ]] && START_CMD="/start web"
-    [[ -z "$DOKKU_BUILDSTEP" ]] && DOKKU_DOCKERFILE_PORT=$(dokku config:get $APP DOKKU_DOCKERFILE_PORT || true)
-
-    if [[ "$BIND_EXTERNAL" = "false" ]];then
-      port=${DOKKU_DOCKERFILE_PORT:=5000}
-      id=$(docker run -d -e PORT=$port $DOCKER_ARGS $IMAGE $START_CMD)
-      ipaddr=$(docker inspect --format '{{ .NetworkSettings.IPAddress }}' $id)
-    else
-      id=$(docker run -d -p 5000 -e PORT=5000 $DOCKER_ARGS $IMAGE $START_CMD)
-      port=$(docker port $id 5000 | sed 's/[0-9.]*://')
-      ipaddr=127.0.0.1
-    fi
-
-    # if we can't post-deploy successfully, kill new container
-    kill_new() {
-      docker inspect $id &> /dev/null && docker stop $id > /dev/null && docker kill $id > /dev/null
-      trap - INT TERM EXIT
-      kill -9 $$
-    }
-
-    # run checks first, then post-deploy hooks, which switches Nginx traffic
-    trap kill_new INT TERM EXIT
-    dokku_log_info1 "Running pre-flight checks"
-    pluginhook check-deploy  $APP $port $ipaddr $id
-    trap -        INT TERM EXIT
-
-    # now using the new container
-    echo $id > "$DOKKU_ROOT/$APP/CONTAINER"
-    echo $ipaddr > "$DOKKU_ROOT/$APP/IP"
-    echo $port > "$DOKKU_ROOT/$APP/PORT"
-    echo "http://$(< "$DOKKU_ROOT/HOSTNAME"):$port" > "$DOKKU_ROOT/$APP/URL"
->>>>>>> 02277cc4
 
     dokku_log_info1 "Running post-deploy"
     pluginhook post-deploy $APP $port $ipaddr
@@ -187,15 +153,10 @@
         exec >/dev/null 2>/dev/null </dev/null
         trap '' INT HUP
         sleep $WAIT
-<<<<<<< HEAD
         for oldid in $oldids; do
           docker stop $oldid &> /dev/null
           docker kill $oldid &> /dev/null  # force a kill as docker seems to not send SIGKILL as the docs would indicate
         done
-=======
-        docker stop $oldid
-        docker kill $oldid
->>>>>>> 02277cc4
       ) & disown -a
       # Use trap since disown/nohup don't seem to keep child alive
       # Give child process just enough time to set the traps
