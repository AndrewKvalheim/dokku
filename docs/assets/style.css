--- conflicted
+++ resolved
@@ -65,7 +65,6 @@
   opacity: 0;
   transition: opacity .2s;
 }
-<<<<<<< HEAD
 
 a:hover>.cta-arrow .cta-arrow__line {
   opacity: 1;
@@ -82,18 +81,7 @@
 .navbar-toggler:focus {
   border: none;
   box-shadow: none;
-=======
-.header .navbar-brand a {
-  background-image: url(https://cdn.jsdelivr.net/gh/dokku/dokku@v0.27.8/docs/assets/dokku.png);
-  text-indent: 40px;
-}
-.blurb {
-  color: #424242;
-  background-color: #ededed;
-  background-image: url(https://cdn.jsdelivr.net/gh/dokku/dokku@v0.27.8/docs/assets/gplaypattern.png);
-  padding: 45px 0;
-  text-align: center;
->>>>>>> bfe679fb
+
 }
 
 .navbar-brand {
