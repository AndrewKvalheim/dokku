--- conflicted
+++ resolved
@@ -115,10 +115,33 @@
 
 This will copy all of your app's contents into a new app directory with the name of your choice, delete your old app, then rebuild the new version of the app and deploy it. All of your config variables, including database urls, will be preserved.
 
-<<<<<<< HEAD
+### Cloning an existing app
+
+> New as of 0.8.1
+
+You can clone an existing app using the `apps:clone` command.  Note that the application *must* have been deployed at least once, or the rename will not complete successfully:
+
+```shell
+dokku apps:clone node-js-app io-js-app
+```
+
+```
+Cloning node-js-app to io-js-app... done
+```
+
+This will copy all of your app's contents into a new app directory with the name of your choice and then rebuild the new version of the app and deploy it. All of your config variables, including database urls, will be preserved.
+
+> Warning: If you have exposed specific ports via docker-options, added generic domains, or performed anything that cannot be done against multiple applications, `apps:clone` may result in errors.
+
+By default, Dokku will deploy this new application, though you can skip the deploy by using the `--skip-deploy` flag:
+
+```shell
+dokku apps:clone --skip-deploy node-js-app io-js-app
+```
+
 ### Displaying reports about an app
 
-> New as of 0.7.2
+> New as of 0.8.1
 
 You can get a report about the deployed apps using the `apps:report` command:
 
@@ -158,32 +181,4 @@
 You can pass flags which will output only the value of the specific information you want. For example:
 ```shell
 dokku apps:report node-js-sample --git-sha
-```
-
-```
-dbddc3f
-=======
-### Cloning an existing app
-
-> New as of 0.8.1
-
-You can clone an existing app using the `apps:clone` command.  Note that the application *must* have been deployed at least once, or the rename will not complete successfully:
-
-```shell
-dokku apps:clone node-js-app io-js-app
-```
-
-```
-Cloning node-js-app to io-js-app... done
-```
-
-This will copy all of your app's contents into a new app directory with the name of your choice and then rebuild the new version of the app and deploy it. All of your config variables, including database urls, will be preserved.
-
-> Warning: If you have exposed specific ports via docker-options, added generic domains, or performed anything that cannot be done against multiple applications, `apps:clone` may result in errors.
-
-By default, Dokku will deploy this new application, though you can skip the deploy by using the `--skip-deploy` flag:
-
-```shell
-dokku apps:clone --skip-deploy node-js-app io-js-app
->>>>>>> 8639d176
 ```